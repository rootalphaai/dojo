import json
from typing import Dict, List

import httpx
from loguru import logger

import template
from commons.utils import loaddotenv, set_expire_time
from template import DOJO_API_BASE_URL
from template.protocol import (
    FeedbackRequest,
    MultiScoreCriteria,
    RankingCriteria,
)

# Set to True to enable debug mode
# TODO could possible setup with logger to enable debug mode
DEBUG = False


class DojoAPI:
    _http_client = httpx.AsyncClient()

    @classmethod
    async def _get_task_by_id(cls, task_id: str):
        """Gets task by task id and checks completion status"""
        url = f"{DOJO_API_BASE_URL}/api/v1/tasks/{task_id}"
        response = await cls._http_client.get(url)
        response.raise_for_status()
        return response.json()

    @classmethod
    async def _get_task_results_by_task_id(cls, task_id: str):
        """Gets task results from task id"""
        url = f"{DOJO_API_BASE_URL}/api/v1/tasks/task-result/{task_id}"
        response = await cls._http_client.get(url)
        response.raise_for_status()
        return response.json()

    @classmethod
    async def get_task_results_by_task_id(cls, task_id: str) -> List[Dict] | None:
        """Gets task results from task id to prepare for scoring later on"""
        task_response = await cls._get_task_by_id(task_id)
        task_status = task_response.get("body", {}).get("status", None)
        is_completed = task_status and task_status.lower() == "completed"
        if is_completed is None:
            logger.error(f"Failed to read status field for task_id: {task_id}")
            return

        if is_completed is False:
            return
        task_results_response = await cls._get_task_results_by_task_id(task_id)
        task_results = task_results_response.get("body", {}).get("taskResults")
        if task_results is None:
            logger.error(f"Failed to read task results for task_id: {task_id}")
            return

        if not task_results:
            return

        return task_results

    @classmethod
    async def create_task(
        cls,
        ranking_request: FeedbackRequest,
    ):
        path = f"{DOJO_API_BASE_URL}/api/v1/tasks/create-tasks"
        taskData = {
            "prompt": ranking_request.prompt,
            "responses": [
                {"model": c.model, "completion": c.completion.model_dump()}
                for c in ranking_request.responses
            ],
            "task": str(ranking_request.task_type).upper(),
            "criteria": [],
        }
        for criteria_type in ranking_request.criteria_types:
            if isinstance(criteria_type, RankingCriteria) or isinstance(
                criteria_type, MultiScoreCriteria
            ):
                taskData["criteria"].append(
                    {
                        **criteria_type.model_dump(),
                        "options": [
                            option
                            for option in criteria_type.model_dump().get("options", [])
                        ],
                    }
                )
            else:
                logger.error(f"Unrecognized criteria type: {type(criteria_type)}")

<<<<<<< HEAD
        expire_at = set_expire_time(template.TASK_DEADLINE)

        body = {
            "title": "LLM Code Generation Task",
            "body": ranking_request.prompt,
            "expireAt": expire_at,
            "taskData": json.dumps([taskData]),
            "maxResults": "1",
=======
        json_body = {
            "title": ("", "LLM Code Generation Task"),
            "body": ("", ranking_request.prompt),
            "expireAt": (
                "",
                (
                    datetime.datetime.utcnow()
                    + datetime.timedelta(seconds=template.TASK_DEADLINE)
                )
                .replace(microsecond=0, tzinfo=datetime.timezone.utc)
                .isoformat()
                .replace("+00:00", "Z"),
            ),
            "taskData": ("", json.dumps([taskData])),
            "maxResults": ("", "1"),
>>>>>>> ad13b0df
        }

        DOJO_API_KEY = loaddotenv("DOJO_API_KEY")

        response = await cls._http_client.post(
            path,
            files=json_body,
            headers={
                "x-api-key": DOJO_API_KEY,
            },
            timeout=15.0,
        )

        if DEBUG is True:
            try:
                from curlify2 import Curlify

                curl_req = Curlify(response.request)
                print("CURL REQUEST >>> ")
                print(curl_req.to_curl())
            except ImportError:
                print("Curlify not installed")
            except Exception as e:
                print("Tried to export create task request as curl, but failed.")
                print(f"Exception: {e}")

        task_ids = []
        if response.status_code == 200:
            task_ids = response.json()["body"]
            logger.success(f"Successfully created task with\ntask ids:{task_ids}")
        else:
            logger.error(
                f"Error occurred when trying to create task\nErr:{response.json()['error']}"
            )
        response.raise_for_status()
        return task_ids<|MERGE_RESOLUTION|>--- conflicted
+++ resolved
@@ -91,32 +91,14 @@
             else:
                 logger.error(f"Unrecognized criteria type: {type(criteria_type)}")
 
-<<<<<<< HEAD
         expire_at = set_expire_time(template.TASK_DEADLINE)
 
-        body = {
+        json_body = {
             "title": "LLM Code Generation Task",
             "body": ranking_request.prompt,
             "expireAt": expire_at,
             "taskData": json.dumps([taskData]),
-            "maxResults": "1",
-=======
-        json_body = {
-            "title": ("", "LLM Code Generation Task"),
-            "body": ("", ranking_request.prompt),
-            "expireAt": (
-                "",
-                (
-                    datetime.datetime.utcnow()
-                    + datetime.timedelta(seconds=template.TASK_DEADLINE)
-                )
-                .replace(microsecond=0, tzinfo=datetime.timezone.utc)
-                .isoformat()
-                .replace("+00:00", "Z"),
-            ),
-            "taskData": ("", json.dumps([taskData])),
             "maxResults": ("", "1"),
->>>>>>> ad13b0df
         }
 
         DOJO_API_KEY = loaddotenv("DOJO_API_KEY")
