# version: 2.1

<<<<<<< HEAD
workflows:
  release:
    jobs:
      - ruff-lint
      - nox-compatibility-tests:
          matrix:
            parameters:
              version: ["3.10", "3.11", "3.12"]
      - nox-unit-tests:
          matrix:
            parameters:
              version: ["3.10", "3.11", "3.12"]
      - release:
          filters:
            branches:
              only:
                - main

jobs:
  release:
    docker:
      - image: hoppr/semantic-release
    resource_class: tensorplex/standard
    steps:
      - checkout
      - run:
          name: Install Semantic Release plugins
          command: npm install -g -D semantic-release @semantic-release/{git,github,changelog}
      - run:
          name: Run semantic release
          command: npx semantic-release

  ruff-lint:
    docker:
      - image: cimg/python:3.11.9
    steps:
      - checkout
      - run: pip install ruff
      - run: rm -rf .ruff_cache
      - run: ruff clean
      - run: ruff --version
      - run: ruff check . --config pyproject.toml --no-cache

  nox-compatibility-tests:
    docker:
      - image: cimg/python:3.11.9
    parameters:
      version:
        type: string
    steps:
      - checkout
      - run:
          name: Install Miniconda
          command: |
            curl -o ~/miniconda.sh -O  https://repo.anaconda.com/miniconda/Miniconda3-latest-Linux-x86_64.sh
            chmod +x ~/miniconda.sh
            bash ~/miniconda.sh -b -p $HOME/miniconda
            rm ~/miniconda.sh
            echo 'export PATH=$HOME/miniconda/bin:$PATH' >> $BASH_ENV
            source $BASH_ENV
      - run:
          name: Check Conda Installation
          command: conda --version
      - run:
          name: Install nox
          command: pip install nox
      - run:
          name: Run nox tests for Python
          command: nox -s compatibility

  nox-unit-tests:
    docker:
      - image: cimg/python:3.11.9
        environment:
          DOJO_API_BASE_URL: "***REMOVED***"
    parameters:
      version:
        type: string
    steps:
      - checkout
      - run:
          name: Install Miniconda
          command: |
            curl -o ~/miniconda.sh -O  https://repo.anaconda.com/miniconda/Miniconda3-latest-Linux-x86_64.sh
            chmod +x ~/miniconda.sh
            bash ~/miniconda.sh -b -p $HOME/miniconda
            rm ~/miniconda.sh
            echo 'export PATH=$HOME/miniconda/bin:$PATH' >> $BASH_ENV
            echo 'here $BASH_ENV'
            source $BASH_ENV
      - run:
          name: Install nox
          command: pip install nox
      - run:
          name: Run nox tests for Python
          command: nox -s unit_tests
=======
# workflows:
#   release:
#     jobs:
#       - ruff-lint
#       - release:
#           filters:
#             branches:
#               only:
#                 - main

# jobs:
#   release:
#     docker:
#       - image: hoppr/semantic-release
#     resource_class: tensorplex/standard
#     steps:
#       - checkout
#       - run:
#           name: Install Semantic Release plugins
#           command: npm install -g -D semantic-release @semantic-release/{git,github,changelog}
#       - run:
#           name: Run semantic release
#           command: npx semantic-release

#   ruff-lint:
#     docker:
#       - image: cimg/python:3.11.9
#     steps:
#       - checkout
#       - run: pip install ruff
#       - run: rm -rf .ruff_cache
#       - run: ruff clean
#       - run: ruff --version
#       - run: ruff check . --config pyproject.toml --no-cache
>>>>>>> e9b26ec0
<|MERGE_RESOLUTION|>--- conflicted
+++ resolved
@@ -1,107 +1,17 @@
 # version: 2.1
 
-<<<<<<< HEAD
-workflows:
-  release:
-    jobs:
-      - ruff-lint
-      - nox-compatibility-tests:
-          matrix:
-            parameters:
-              version: ["3.10", "3.11", "3.12"]
-      - nox-unit-tests:
-          matrix:
-            parameters:
-              version: ["3.10", "3.11", "3.12"]
-      - release:
-          filters:
-            branches:
-              only:
-                - main
-
-jobs:
-  release:
-    docker:
-      - image: hoppr/semantic-release
-    resource_class: tensorplex/standard
-    steps:
-      - checkout
-      - run:
-          name: Install Semantic Release plugins
-          command: npm install -g -D semantic-release @semantic-release/{git,github,changelog}
-      - run:
-          name: Run semantic release
-          command: npx semantic-release
-
-  ruff-lint:
-    docker:
-      - image: cimg/python:3.11.9
-    steps:
-      - checkout
-      - run: pip install ruff
-      - run: rm -rf .ruff_cache
-      - run: ruff clean
-      - run: ruff --version
-      - run: ruff check . --config pyproject.toml --no-cache
-
-  nox-compatibility-tests:
-    docker:
-      - image: cimg/python:3.11.9
-    parameters:
-      version:
-        type: string
-    steps:
-      - checkout
-      - run:
-          name: Install Miniconda
-          command: |
-            curl -o ~/miniconda.sh -O  https://repo.anaconda.com/miniconda/Miniconda3-latest-Linux-x86_64.sh
-            chmod +x ~/miniconda.sh
-            bash ~/miniconda.sh -b -p $HOME/miniconda
-            rm ~/miniconda.sh
-            echo 'export PATH=$HOME/miniconda/bin:$PATH' >> $BASH_ENV
-            source $BASH_ENV
-      - run:
-          name: Check Conda Installation
-          command: conda --version
-      - run:
-          name: Install nox
-          command: pip install nox
-      - run:
-          name: Run nox tests for Python
-          command: nox -s compatibility
-
-  nox-unit-tests:
-    docker:
-      - image: cimg/python:3.11.9
-        environment:
-          DOJO_API_BASE_URL: "***REMOVED***"
-    parameters:
-      version:
-        type: string
-    steps:
-      - checkout
-      - run:
-          name: Install Miniconda
-          command: |
-            curl -o ~/miniconda.sh -O  https://repo.anaconda.com/miniconda/Miniconda3-latest-Linux-x86_64.sh
-            chmod +x ~/miniconda.sh
-            bash ~/miniconda.sh -b -p $HOME/miniconda
-            rm ~/miniconda.sh
-            echo 'export PATH=$HOME/miniconda/bin:$PATH' >> $BASH_ENV
-            echo 'here $BASH_ENV'
-            source $BASH_ENV
-      - run:
-          name: Install nox
-          command: pip install nox
-      - run:
-          name: Run nox tests for Python
-          command: nox -s unit_tests
-=======
 # workflows:
 #   release:
 #     jobs:
 #       - ruff-lint
+#       - nox-compatibility-tests:
+#           matrix:
+#             parameters:
+#               version: ["3.10", "3.11", "3.12"]
+#       - nox-unit-tests:
+#           matrix:
+#             parameters:
+#               version: ["3.10", "3.11", "3.12"]
 #       - release:
 #           filters:
 #             branches:
@@ -121,7 +31,6 @@
 #       - run:
 #           name: Run semantic release
 #           command: npx semantic-release
-
 #   ruff-lint:
 #     docker:
 #       - image: cimg/python:3.11.9
@@ -132,4 +41,57 @@
 #       - run: ruff clean
 #       - run: ruff --version
 #       - run: ruff check . --config pyproject.toml --no-cache
->>>>>>> e9b26ec0
+
+#   nox-compatibility-tests:
+#     docker:
+#       - image: cimg/python:3.11.9
+#     parameters:
+#       version:
+#         type: string
+#     steps:
+#       - checkout
+#       - run:
+#           name: Install Miniconda
+#           command: |
+#             curl -o ~/miniconda.sh -O  https://repo.anaconda.com/miniconda/Miniconda3-latest-Linux-x86_64.sh
+#             chmod +x ~/miniconda.sh
+#             bash ~/miniconda.sh -b -p $HOME/miniconda
+#             rm ~/miniconda.sh
+#             echo 'export PATH=$HOME/miniconda/bin:$PATH' >> $BASH_ENV
+#             source $BASH_ENV
+#       - run:
+#           name: Check Conda Installation
+#           command: conda --version
+#       - run:
+#           name: Install nox
+#           command: pip install nox
+#       - run:
+#           name: Run nox tests for Python
+#           command: nox -s compatibility
+
+#   nox-unit-tests:
+#     docker:
+#       - image: cimg/python:3.11.9
+#         environment:
+#           DOJO_API_BASE_URL: "***REMOVED***"
+#     parameters:
+#       version:
+#         type: string
+#     steps:
+#       - checkout
+#       - run:
+#           name: Install Miniconda
+#           command: |
+#             curl -o ~/miniconda.sh -O  https://repo.anaconda.com/miniconda/Miniconda3-latest-Linux-x86_64.sh
+#             chmod +x ~/miniconda.sh
+#             bash ~/miniconda.sh -b -p $HOME/miniconda
+#             rm ~/miniconda.sh
+#             echo 'export PATH=$HOME/miniconda/bin:$PATH' >> $BASH_ENV
+#             echo 'here $BASH_ENV'
+#             source $BASH_ENV
+#       - run:
+#           name: Install nox
+#           command: pip install nox
+#       - run:
+#           name: Run nox tests for Python
+#           command: nox -s unit_tests